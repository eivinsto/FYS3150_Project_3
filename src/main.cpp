--- conflicted
+++ resolved
@@ -9,7 +9,6 @@
 using namespace std;
 
 int main(int numArguments, char **arguments) {
-<<<<<<< HEAD
   int numTimesteps = 1000;                          // Amount of timesteps
   double dt = 0.001;                                // Timestep
   string init_file = "../data/earth-sun-init.txt";  // File containing initial conditions
@@ -39,26 +38,6 @@
     if (i%write_limit == 0){
     solarSystem.writeToFile();
     solarSystem.writeEnergyToFile();
-=======
-  std::string runflag = arguments[1];
-  if (runflag == "se") {
-    int numTimesteps = 1000;
-    if(numArguments >= 2) numTimesteps = atoi(arguments[2]);
-
-    // Reading initial state from file
-    SolarSystem solarSystem("../data/earth-sun-init.txt");
-    solarSystem.moveToCOFMFrame();
-
-    double dt = 0.001;
-    if(numArguments >= 3) dt = atof(arguments[3]);
-
-    solar_integrator integrator(dt, "VelocityVerlet");
-    solarSystem.initiateDataFile("../data/positions.xyz", "../data/energies.dat");
-    for(int timestep=0; timestep<numTimesteps; timestep++) {
-      integrator.integrateOneStep(solarSystem);
-      solarSystem.writeToFile();
-      solarSystem.writeEnergyToFile();
->>>>>>> 34894f03
     }
   }
   return 0;
